--- conflicted
+++ resolved
@@ -1989,21 +1989,6 @@
        (if (has-parameters? a)
          (error "unexpected semicolon in array expression")
          (expand-forms
-<<<<<<< HEAD
-	   (if (any (lambda (x)
-		      (and (pair? x) (eq? (car x) 'row)))
-		    a)
-	     ;; convert nested hcat inside vcat to hvcat
-	     (let ((rows (map (lambda (x)
-			       (if (and (pair? x) (eq? (car x) 'row))
-				   (cdr x)
-				   (list x)))
-			     a)))
-	       `(call hvcat
-		   (tuple ,.(map length rows))
-		     ,.(apply append rows)))
-	     `(call vcat ,@a))))))
-=======
            (if (any (lambda (x)
                       (and (pair? x) (eq? (car x) 'row)))
                     a)
@@ -2015,9 +2000,8 @@
                              a)))
                `(call hvcat
                    (tuple ,.(map length rows))
-                     ,.(apply nconc rows)))
+                     ,.(apply append rows)))
              `(call vcat ,@a))))))
->>>>>>> d0fa2dbf
 
    'typed_hcat
    (lambda (e)
@@ -2099,7 +2083,7 @@
 (define (lower-nd-comprehension atype expr ranges)
   (let ((result      (make-jlgensym))
         (ri          (gensy))
-        (oneresult   (gensy)))
+        (oneresult   (make-jlgensym)))
     ;; evaluate one expression to figure out type and size
     ;; compute just one value by inserting a break inside loops
     (define (evaluate-one ranges)
@@ -2139,7 +2123,6 @@
     ;; Evaluate the comprehension
     `(scope-block
       (block
-       (local ,oneresult)
        ,(evaluate-one ranges)
        (= ,result (call (top Array) ,(if atype atype `(call (top eltype) ,oneresult))
                         ,@(compute-dims ranges 1)))
