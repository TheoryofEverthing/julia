# This file is a part of Julia. License is MIT: http://julialang.org/license

# Deprecated functions and objects
#
# Please add new deprecations at the bottom of the file.
# A function deprecated in a release will be removed in the next one.
# Please also add a reference to the pull request which introduced the
# deprecation.
#
# For simple cases where a direct replacement is available, use @deprecate:
# the first argument is the signature of the deprecated method, the second one
# is the call which replaces it. Remove the definition of the deprecated method
# and unexport it, as @deprecate takes care of calling the replacement
# and of exporting the function.
#
# For more complex cases, move the body of the deprecated method in this file,
# and call depwarn() directly from inside it. The symbol depwarn() expects is
# the name of the function, which is used to ensure that the deprecation warning
# is only printed the first time for each call place.

macro deprecate(old,new)
    meta = Expr(:meta, :noinline)
    if isa(old,Symbol)
        oldname = Expr(:quote,old)
        newname = Expr(:quote,new)
        Expr(:toplevel,
            Expr(:export,esc(old)),
            :(function $(esc(old))(args...)
                  $meta
                  depwarn(string($oldname," is deprecated, use ",$newname," instead."),
                          $oldname)
                  $(esc(new))(args...)
              end))
    elseif isa(old,Expr) && old.head == :call
        oldcall = sprint(io->show_unquoted(io,old))
        newcall = sprint(io->show_unquoted(io,new))
        oldsym = if isa(old.args[1],Symbol)
            old.args[1]
        elseif isa(old.args[1],Expr) && old.args[1].head == :curly
            old.args[1].args[1]
        else
            error("invalid usage of @deprecate")
        end
        oldname = Expr(:quote, oldsym)
        Expr(:toplevel,
            Expr(:export,esc(oldsym)),
            :($(esc(old)) = begin
                  $meta
                  depwarn(string($oldcall," is deprecated, use ",$newcall," instead."),
                          $oldname)
                  $(esc(new))
              end))
    else
        error("invalid usage of @deprecate")
    end
end

function depwarn(msg, funcsym)
    if JLOptions().depwarn != 0
        ln = unsafe_load(cglobal(:jl_lineno, Int))
        fn = bytestring(unsafe_load(cglobal(:jl_filename, Ptr{Cchar})))
        bt = backtrace()
        caller = firstcaller(bt, funcsym)
        warn(msg, once=(caller != C_NULL), key=caller, bt=bt,
             filename=fn, lineno=ln)
    end
end

function firstcaller(bt::Array{Ptr{Void},1}, funcsym::Symbol)
    # Identify the calling line
    i = 1
    while i <= length(bt)
        lkup = ccall(:jl_lookup_code_address, Any, (Ptr{Void},Cint), bt[i], true)
        i += 1
        if lkup === ()
            continue
        end
        fname, file, line, fromC = lkup
        if fname == funcsym
            break
        end
    end
    if i <= length(bt)
        return bt[i]
    end
    return C_NULL
end

# 0.4 deprecations

@deprecate split(x,y,l::Integer,k::Bool) split(x,y;limit=l,keep=k)
@deprecate split(x,y,l::Integer) split(x,y;limit=l)
@deprecate split(x,y,k::Bool) split(x,y;keep=k)

@deprecate rsplit(x,y,l::Integer,k::Bool) rsplit(x,y;limit=l,keep=k)
@deprecate rsplit(x,y,l::Integer) rsplit(x,y;limit=l)
@deprecate rsplit(x,y,k::Bool) rsplit(x,y;keep=k)

export UdpSocket
const TcpSocket = TCPSocket
const UdpSocket = UDPSocket
const IpAddr = IPAddr

@deprecate isblank(c::Char) c == ' ' || c == '\t'
@deprecate isblank(s::AbstractString) all(c -> c == ' ' || c == '\t', s)

export Nothing
const Nothing = Void

export None
const None = Union{}

export apply
function apply(f, args...)
    depwarn("apply(f, x) is deprecated, use `f(x...)` instead", :apply)
    return Core._apply(call, f, args...)
end

@deprecate median(v::AbstractArray; checknan::Bool=true)  median(v)
@deprecate median(v::AbstractArray, region; checknan::Bool=true)  median(v, region)
@deprecate median!(v::AbstractVector; checknan::Bool=true)  median!(v)

@deprecate Dict{K,V}(ks::AbstractArray{K}, vs::AbstractArray{V}) Dict{K,V}(zip(ks, vs))
@deprecate Dict{K,V}(ks::Tuple{Vararg{K}}, vs::Tuple{Vararg{V}}) Dict{K,V}(zip(ks, vs))
@deprecate Dict{K}(ks::Tuple{Vararg{K}}, vs::Tuple)              Dict{K,Any}(zip(ks, vs))
@deprecate Dict{V}(ks::Tuple, vs::Tuple{Vararg{V}})              Dict{Any,V}(zip(ks, vs))
@deprecate Dict(ks, vs)                                          Dict{Any,Any}(zip(ks, vs))

@deprecate itrunc{T<:Integer}(::Type{T}, n::Integer) (n % T)

@deprecate oftype{T}(::Type{T},c)  convert(T,c)

@deprecate inf(x::FloatingPoint)  oftype(x,Inf)
@deprecate nan(x::FloatingPoint)  oftype(x,NaN)
@deprecate inf{T<:FloatingPoint}(::Type{T})  convert(T,Inf)
@deprecate nan{T<:FloatingPoint}(::Type{T})  convert(T,NaN)

export String
const String = AbstractString

export Uint, Uint8, Uint16, Uint32, Uint64, Uint128
const Uint = UInt
const Uint8 = UInt8
const Uint16 = UInt16
const Uint32 = UInt32
const Uint64 = UInt64
const Uint128 = UInt128

@deprecate zero{T}(::Type{Ptr{T}}) Ptr{T}(0)
@deprecate zero{T}(x::Ptr{T})      Ptr{T}(0)
@deprecate one{T}(::Type{Ptr{T}})  Ptr{T}(1)
@deprecate one{T}(x::Ptr{T})       Ptr{T}(1)

@deprecate rand!(r::Range, A::AbstractArray) rand!(A, r)
@deprecate rand!(mt::MersenneTwister, r::Range, A::AbstractArray) rand!(mt, A, r)

@deprecate itrunc(x)              trunc(Integer,x)
@deprecate itrunc{T<:Integer}(::Type{T},x::Real) trunc(T,x)
@deprecate iceil(x)               ceil(Integer,x)
@deprecate iceil{T}(::Type{T},x)  ceil(T,x)
@deprecate ifloor(x)              floor(Integer,x)
@deprecate ifloor{T}(::Type{T},x) floor(T,x)
@deprecate iround(x)              round(Integer,x)
@deprecate iround{T}(::Type{T},x) round(T,x)

export Base64Pipe
const Base64Pipe = Base64EncodePipe
@deprecate base64 base64encode

@deprecate prevind(a::Any, i::Integer)   i-1
@deprecate nextind(a::Any, i::Integer)   i+1

@deprecate givens{T}(f::T, g::T, i1::Integer, i2::Integer, cols::Integer)   givens(f, g, i1, i2)

@deprecate squeeze(X, dims) squeeze(X, tuple(dims...))

@deprecate sizehint(A, n) sizehint!(A, n)

@deprecate randbool!                               rand!
@deprecate randbool()                              rand(Bool)
@deprecate randbool(r::AbstractRNG)                rand(r, Bool)
@deprecate randbool(dims::Dims)                    bitrand(dims)
@deprecate randbool(dims::Int...)                  bitrand(dims)
@deprecate randbool(r::AbstractRNG, dims::Dims)    bitrand(r, dims)
@deprecate randbool(r::AbstractRNG, dims::Int...)  bitrand(r, dims)

@deprecate beginswith startswith

@deprecate functionlocs(f,t)  map(functionloc, methods(f,t))

@deprecate null nullspace

@deprecate error(ex::Exception) throw(ex)
@deprecate error{E<:Exception}(::Type{E}) throw(E())

export MemoryError
const MemoryError = OutOfMemoryError

@deprecate map!(f::Callable, dest::StridedArray, A::StridedArray, B::Number) broadcast!(f, dest, A, B)
@deprecate map!(f::Callable, dest::StridedArray, A::Number, B::StridedArray) broadcast!(f, dest, A, B)

#9295
@deprecate push!(t::Associative, key, v)  setindex!(t, v, key)

@deprecate (|>)(src::AbstractCmd,    dest::AbstractCmd)    pipe(src, dest)
@deprecate (.>)(src::AbstractCmd,    dest::AbstractCmd)    pipe(src, stderr=dest)
@deprecate (|>)(src::Redirectable,   dest::AbstractCmd)    pipe(src, dest)
@deprecate (|>)(src::AbstractCmd,    dest::Redirectable)   pipe(src, dest)
@deprecate (.>)(src::AbstractCmd,    dest::Redirectable)   pipe(src, stderr=dest)
@deprecate (|>)(src::AbstractCmd,    dest::AbstractString) pipe(src, dest)
@deprecate (|>)(src::AbstractString, dest::AbstractCmd)    pipe(src, dest)
@deprecate (.>)(src::AbstractCmd,    dest::AbstractString) pipe(src, stderr=dest)
@deprecate (>>)(src::AbstractCmd,    dest::AbstractString) pipe(src, stdout=dest, append=true)
@deprecate (.>>)(src::AbstractCmd,   dest::AbstractString) pipe(src, stderr=dest, append=true)

# 10314
@deprecate filter!(r::Regex, d::Dict) filter!((k,v)->ismatch(r,k), d)

# 1470
@deprecate integer(s::AbstractString)   parse(Int,s)
@deprecate unsigned(s::AbstractString)  parse(UInt,s)
@deprecate int(s::AbstractString)       parse(Int,s)
@deprecate uint(s::AbstractString)      parse(UInt,s)
@deprecate int8(s::AbstractString)      parse(Int8,s)
@deprecate uint8(s::AbstractString)     parse(UInt8,s)
@deprecate int16(s::AbstractString)     parse(Int16,s)
@deprecate uint16(s::AbstractString)    parse(UInt16,s)
@deprecate int32(s::AbstractString)     parse(Int32,s)
@deprecate uint32(s::AbstractString)    parse(UInt32,s)
@deprecate int64(s::AbstractString)     parse(Int64,s)
@deprecate uint64(s::AbstractString)    parse(UInt64,s)
@deprecate int128(s::AbstractString)    parse(Int128,s)
@deprecate uint128(s::AbstractString)   parse(UInt128,s)
@deprecate float64(s::AbstractString)   parse(Float64,s)
@deprecate float32(s::AbstractString)   parse(Float32,s)

for (f,t) in ((:integer, Integer), (:signed, Signed),
              (:unsigned, Unsigned), (:int, Int), (:int8, Int8), (:int16, Int16),
              (:int32, Int32), (:int64, Int64), (:int128, Int128), (:uint, UInt),
              (:uint8, UInt8), (:uint16, UInt16), (:uint32, UInt32), (:uint64, UInt64),
              (:uint128, UInt128))
    @eval begin
        @deprecate $f(x::AbstractArray) round($t, x)
    end
end

for (f,t) in ((:char, Char), (:bool, Bool), (:float16, Float16), (:float32, Float32),
              (:float64, Float64), (:complex64, Complex64), (:complex128, Complex128))
    @eval begin
        @deprecate $f(x::AbstractArray) map($t, x)
    end
end

const convert_funcs_and_types =
    ((:integer, Integer), (:signed, Signed), (:unsigned, Unsigned), (:int, Int), (:int8, Int8),
     (:int16, Int16), (:int32, Int32), (:int64, Int64), (:int128, Int128), (:uint, UInt),
     (:uint8, UInt8), (:uint16, UInt16), (:uint32, UInt32), (:uint64, UInt64), (:uint128,UInt128),
     (:float16, Float16), (:float32, Float32), (:float64, Float64))

for (f,t) in convert_funcs_and_types
     @eval begin
         @deprecate $f(r::StepRange) map($t, r)
         @deprecate $f(r::UnitRange) map($t, r)
     end
end

for (f,t) in ((:float16,:Float16),(:float32,:Float32),(:float64,:Float64))
    @eval begin
        @deprecate $f(r::FloatRange) map($t, r)
    end
end

@deprecate int(x)  Int(x)
@deprecate uint(x) UInt(x)

@deprecate bool(x::Number)  x!=0

@deprecate char(x)                 Char(x)
@deprecate char(x::FloatingPoint)  Char(round(UInt32,x))
@deprecate integer(x::Char)        Int(x)

@deprecate complex128(r::Real, i::Real)  Complex128(r, i)
@deprecate complex128(z)                 Complex128(z)
@deprecate complex64(r::Real, i::Real)   Complex64(r, i)
@deprecate complex64(z)                  Complex64(z)
@deprecate complex32(r::Real, i::Real)   Complex32(r, i)
@deprecate complex32(z)                  Complex32(z)

for (f,t) in convert_funcs_and_types
    @eval begin
        @deprecate $f(z::Complex)  Complex($t(real(z)), $t(imag(z)))
    end
end

@deprecate float16(x) Float16(x)
@deprecate float32(x) Float32(x)
@deprecate float64(x) Float64(x)

@deprecate int8(x)   Int8(x)
@deprecate int16(x)  Int16(x)
@deprecate int32(x)  Int32(x)
@deprecate int64(x)  Int64(x)
@deprecate int128(x) Int128(x)

@deprecate uint8(x)           UInt8(x)
@deprecate uint8(x::Integer)  x % UInt8
@deprecate uint8(x::Bool)     UInt8(x)

@deprecate uint16(x)  UInt16(x)
@deprecate uint32(x)  UInt32(x)
@deprecate uint64(x)  UInt64(x)
@deprecate uint128(x) UInt128(x)

@deprecate integer(x) Integer(x)

for (f,t) in ((:uint8,:UInt8), (:uint16,:UInt16), (:uint32,:UInt32), (:uint64,:Uint64),
              (:int8,:Int8),   (:int16,:Int16),   (:int32,:Int32),   (:int64,:Int64),
              (:int128,:Int128), (:uint128,:UInt128), (:signed,:Int), (:unsigned,:UInt),
              (:integer,:Int), (:int,:Int), (:uint,:UInt))
    @eval begin
        @deprecate ($f)(x::FloatingPoint)  round($t,x)
        @deprecate ($f)(x::Rational)       round($t,x)
    end
end

@deprecate integer(x::Ptr)   convert(UInt, x)
@deprecate unsigned(x::Ptr)  convert(UInt, x)

for (f,t) in ((:int,    Int), (:int8,   Int8), (:int16,  Int16), (:int32,  Int32),
              (:int64,  Int64), (:int128, Int128), (:uint,   UInt), (:uint8,  UInt8),
              (:uint16, UInt16), (:uint32, UInt32), (:uint64, UInt64), (:uint128,UInt128))
    @eval begin
        @deprecate ($f){S<:AbstractString}(a::AbstractArray{S}) [parse($t,s) for s in a]
    end
end
for (f,t) in ((:float32, Float32), (:float64, Float64))
    @eval begin
        @deprecate ($f){S<:AbstractString}(a::AbstractArray{S}) [parse($t,s) for s in a]
    end
end

@deprecate flipud(A::AbstractArray) flipdim(A, 1)
@deprecate fliplr(A::AbstractArray) flipdim(A, 2)

@deprecate sub2ind{T<:Integer}(dims::Array{T}, sub::Array{T}) sub2ind(tuple(dims...), sub...)
@deprecate ind2sub!{T<:Integer}(sub::Array{T}, dims::Array{T}, ind::T) ind2sub!(sub, tuple(dims...), ind)

@deprecate strftime     Libc.strftime
@deprecate strptime     Libc.strptime
@deprecate flush_cstdio Libc.flush_cstdio
@deprecate c_free       Libc.free
@deprecate c_malloc     Libc.malloc
@deprecate c_calloc     Libc.calloc
@deprecate c_realloc    Libc.realloc
@deprecate errno        Libc.errno
@deprecate strerror     Libc.strerror

@deprecate dlclose      Libdl.dlclose
@deprecate dlopen       Libdl.dlopen
@deprecate dlopen_e     Libdl.dlopen_e
@deprecate dlsym        Libdl.dlsym
@deprecate dlsym_e      Libdl.dlsym_e
@deprecate find_library Libdl.find_library

@deprecate cholfact(A::AbstractMatrix, β::Number) cholfact(A, shift=β)
@deprecate ldltfact(A::AbstractMatrix, β::Number) ldltfact(A, shift=β)

@deprecate with_env(f::Function, key::AbstractString, val) withenv(f, key=>val)

@deprecate ntuple(n::Integer, f::Function) ntuple(f, n)

# 0.4 discontinued functions

@noinline function subtypetree(x::DataType, level=-1)
    depwarn("`subtypetree` is discontinued", :subtypetree)
    (level == 0 ? (x, []) : (x, Any[subtypetree(y, level-1) for y in subtypes(x)]))
end

@noinline function unsafe_convert{P}(::Type{P}, x)
    P<:Ptr || throw(MethodError(unsafe_convert, (Type{P}, x)))
    ret = convert(P, x) # attempt the call first, so we only print the depwarn if it can even succeed
    depwarn("convert(::Type{Ptr}, ::$(typeof(x))) methods should be converted to be methods of unsafe_convert", :unsafe_convert)
    return ret
end

@noinline function convert{T}(::Type{Ptr{T}}, x::Integer)
    depwarn("converting integers to pointers is discontinued", :convert)
    box(Ptr{T},unbox(UInt,UInt(x)))
end
@noinline function convert{T}(::Type{Ptr{T}}, x::Signed)
    depwarn("converting signed numbers to pointers is discontinued", :convert)
    box(Ptr{T},unbox(Int,Int(x)))
end

# 8898
@deprecate precision(x::DateTime) eps(x)
@deprecate precision(x::Date) eps(x)

@deprecate names(t::DataType) fieldnames(t)
@deprecate names(v) fieldnames(v)

function push!(A)
    depwarn("push!(A) has been deprecated", :push!)
    A
end

# 10458
to_index_nodep(i::Real) = convert(Int,i)::Int

function to_index(i::Real)
    depwarn("indexing with non Integer Reals is deprecated", :to_index)
    to_index_nodep(i)
end

function to_index{T<:Real}(r::UnitRange{T})
    depwarn("indexing with non Integer UnitRanges is deprecated", :to_index)
    to_index_nodep(first(r)):to_index_nodep(last(r))
end

function to_index{T<:Real}(r::StepRange{T})
    depwarn("indexing with non Integer StepRanges is deprecated", :to_index)
    to_index_nodep(first(r)):to_index_nodep(step(r)):to_index_nodep(last(r))
end

function to_index{T<:Real}(A::AbstractArray{T})
    depwarn("indexing with non Integer AbstractArrays is deprecated", :to_index)
    Int[to_index_nodep(x) for x in A]
end

function float_isvalid{T<:Union{Float32,Float64}}(s::AbstractString, out::Array{T,1})
    tf = tryparse(T, s)
    isnull(tf) || (out[1] = get(tf))
    !isnull(tf)
end

function float32_isvalid(s::AbstractString, out::Array{Float32,1})
    depwarn("float32_isvalid is deprecated, use tryparse(Float32,s) instead", :float32_isvalid)
    float_isvalid(s, out)
end

function float64_isvalid(s::AbstractString, out::Array{Float64,1})
    depwarn("float64_isvalid is deprecated, use tryparse(Float64,s) instead", :float64_isvalid)
    float_isvalid(s, out)
end

export float32_isvalid, float64_isvalid

@deprecate parsefloat(s::AbstractString) parse(Float64,s)
@deprecate parsefloat(T, s)              parse(T, s)

@deprecate parseint(s)                parse(Int, s)
@deprecate parseint(s,base)           parse(Int, s, base)
@deprecate parseint(T::Type, s)       parse(T, s)
@deprecate parseint(T::Type, s, base) parse(T, s, base)

@deprecate linrange linspace

@deprecate BigFloat(s::AbstractString) parse(BigFloat,s)
@deprecate BigInt(s::AbstractString) parse(BigInt,s)

@deprecate (~)(x::Char)           Char(~UInt32(x))
@deprecate (&)(x::Char, y::Char)  Char(UInt32(x) & UInt32(y))
@deprecate (|)(x::Char, y::Char)  Char(UInt32(x) | UInt32(y))
@deprecate ($)(x::Char, y::Char)  Char(UInt32(x) $ UInt32(y))

# 11241

@deprecate is_valid_char(ch::Char)          isvalid(ch)
@deprecate is_valid_ascii(str::ASCIIString) isvalid(str)
@deprecate is_valid_utf8(str::UTF8String)   isvalid(str)
@deprecate is_valid_utf16(str::UTF16String) isvalid(str)
@deprecate is_valid_utf32(str::UTF32String) isvalid(str)

@deprecate is_valid_char(ch)   isvalid(Char, ch)
@deprecate is_valid_ascii(str) isvalid(ASCIIString, str)
@deprecate is_valid_utf8(str)  isvalid(UTF8String, str)
@deprecate is_valid_utf16(str) isvalid(UTF16String, str)
@deprecate is_valid_utf32(str) isvalid(UTF32String, str)

# 11379

@deprecate utf32(c::Integer...)   UTF32String(UInt32[c...,0])

# 10862

function chol(A::AbstractMatrix, uplo::Symbol)
    depwarn(string("chol(a::AbstractMatrix, uplo::Symbol) is deprecated, ",
        "use chol(a::AbstractMatrix, uplo::Union{Val{:L},Val{:U}}) instead"), :chol)
    chol(A, Val{uplo})
end

<<<<<<< HEAD
_ensure_vector(A::AbstractArray) = vec(A)
_ensure_vector(A) = A
_ensure_vectors() = ()
_ensure_vectors(A, As...) = (_ensure_vector(A), _ensure_vectors(As...)...)
function _unsafe_setindex!(l::LinearIndexing, A::AbstractArray, x, J::Union{Real,AbstractArray,Colon}...)
    depwarn("multidimensional indexed assignment with multidimensional arrays is deprecated, use vec to convert indices to vectors", :_unsafe_setindex!)
    _unsafe_setindex!(l, A, x, _ensure_vectors(J...)...)
end

# 11554

read!(from::AbstractIOBuffer, p::Ptr, nb::Integer) = read!(from, p, Int(nb))
function read!(from::AbstractIOBuffer, p::Ptr, nb::Int)
    depwarn("read!(::IOBuffer, ::Ptr) is unsafe and therefore deprecated", :read!)
    from.readable || throw(ArgumentError("read failed, IOBuffer is not readable"))
    avail = nb_available(from)
    adv = min(avail, nb)
    ccall(:memcpy, Ptr{Void}, (Ptr{Void}, Ptr{Void}, UInt), p, pointer(from.data, from.ptr), adv)
    from.ptr += adv
    if nb > avail
        throw(EOFError())
    end
    p
end

@deprecate gc_enable() gc_enable(true)
@deprecate gc_disable() gc_enable(false)

@deprecate stop_timer close

function Timer(f::Function)
    error("Timer(f) is deprecated. Use Timer(f, delay, repeat) instead.")
end

function start_timer(t, d, r)
    error("start_timer is deprecated. Use Timer(callback, delay, repeat) instead.")
end

const UnionType = Union
export UnionType
=======
# 11280, mmap

export msync
msync{T}(A::Array{T}) = msync(pointer(A), length(A)*sizeof(T))
msync(B::BitArray) = msync(pointer(B.chunks), length(B.chunks)*sizeof(UInt64))

@unix_only begin
# Low-level routines
# These are needed for things like MAP_ANONYMOUS
function mmap(len::Integer, prot::Integer, flags::Integer, fd, offset::Integer)
    depwarn("`mmap` is deprecated, use `mmap(io, T, dims, offset)` instead", :mmap)
    const pagesize::Int = ccall(:jl_getpagesize, Clong, ())
    # Check that none of the computations will overflow
    if len < 0
        throw(ArgumentError("requested size must be ≥ 0, got $len"))
    end
    if len > typemax(Int)-pagesize
        throw(ArgumentError("requested size must be ≤ $(typemax(Int)-pagesize), got $len"))
    end
    # Set the offset to a page boundary
    offset_page::FileOffset = floor(Integer,offset/pagesize)*pagesize
    len_page::Int = (offset-offset_page) + len
    # Mmap the file
    p = ccall(:jl_mmap, Ptr{Void}, (Ptr{Void}, Csize_t, Cint, Cint, Cint, FileOffset), C_NULL, len_page, prot, flags, fd, offset_page)
    systemerror("memory mapping failed", reinterpret(Int,p) == -1)
    # Also return a pointer that compensates for any adjustment in the offset
    return p, Int(offset-offset_page)
end

function munmap(p::Ptr,len::Integer)
    depwarn("`munmap` is deprecated, `mmap` Arrays are automatically munmapped when finalized", :munmap)
    systemerror("munmap", ccall(:munmap,Cint,(Ptr{Void},Int),p,len) != 0)
end

const MS_ASYNC = 1
const MS_INVALIDATE = 2
const MS_SYNC = 4
function msync(p::Ptr, len::Integer, flags::Integer=MS_SYNC)
    depwarn("`msync` is deprecated, use `Mmap.sync!(array)` instead", :msync)
    systemerror("msync", ccall(:msync, Cint, (Ptr{Void}, Csize_t, Cint), p, len, flags) != 0)
end
end


@windows_only begin
function munmap(viewhandle::Ptr, mmaphandle::Ptr)
    depwarn("`munmap` is deprecated, `mmap` Arrays are automatically munmapped when finalized", :munmap)
    status = ccall(:UnmapViewOfFile, stdcall, Cint, (Ptr{Void},), viewhandle)!=0
    status |= ccall(:CloseHandle, stdcall, Cint, (Ptr{Void},), mmaphandle)!=0
    if !status
        error("could not unmap view: $(FormatMessage())")
    end
end

function msync(p::Ptr, len::Integer)
    depwarn("`msync` is deprecated, use `Mmap.sync!(array)` instead", :msync)
    status = ccall(:FlushViewOfFile, stdcall, Cint, (Ptr{Void}, Csize_t), p, len)!=0
    if !status
        error("could not msync: $(FormatMessage())")
    end
end

end

@unix_only @deprecate mmap_array{T,N}(::Type{T}, dims::NTuple{N,Integer}, s::IO, offset=position(s)) mmap(s, T, dims, offset)

@windows_only begin
type SharedMemSpec
    name :: AbstractString
    readonly :: Bool
    create :: Bool
end
export mmap_array
function mmap_array{T,N}(::Type{T}, dims::NTuple{N,Integer}, s::Union(IO,SharedMemSpec), offset::FileOffset)
    depwarn("`mmap_array` is deprecated, use `mmap(io, T, dims, offset)` instead", :mmap_array)
    if isa(s,SharedMemSpec)
        a = Mmap.AnonymousMmap(s.name, s.readonly, s.create)
    else
        a = s
    end
    return mmap(a, T, dims, offset)
end
end

@deprecate mmap_bitarray{N}(::Type{Bool}, dims::NTuple{N,Integer}, s::IOStream, offset::FileOffset=position(s)) mmap(s, BitArray, dims, offset)
@deprecate mmap_bitarray{N}(dims::NTuple{N,Integer}, s::IOStream, offset=position(s)) mmap(s, BitArray, dims, offset)
>>>>>>> 830ed84e
<|MERGE_RESOLUTION|>--- conflicted
+++ resolved
@@ -489,7 +489,6 @@
     chol(A, Val{uplo})
 end
 
-<<<<<<< HEAD
 _ensure_vector(A::AbstractArray) = vec(A)
 _ensure_vector(A) = A
 _ensure_vectors() = ()
@@ -530,7 +529,7 @@
 
 const UnionType = Union
 export UnionType
-=======
+
 # 11280, mmap
 
 export msync
@@ -538,25 +537,20 @@
 msync(B::BitArray) = msync(pointer(B.chunks), length(B.chunks)*sizeof(UInt64))
 
 @unix_only begin
-# Low-level routines
-# These are needed for things like MAP_ANONYMOUS
+
 function mmap(len::Integer, prot::Integer, flags::Integer, fd, offset::Integer)
     depwarn("`mmap` is deprecated, use `mmap(io, T, dims, offset)` instead", :mmap)
     const pagesize::Int = ccall(:jl_getpagesize, Clong, ())
-    # Check that none of the computations will overflow
     if len < 0
         throw(ArgumentError("requested size must be ≥ 0, got $len"))
     end
     if len > typemax(Int)-pagesize
         throw(ArgumentError("requested size must be ≤ $(typemax(Int)-pagesize), got $len"))
     end
-    # Set the offset to a page boundary
     offset_page::FileOffset = floor(Integer,offset/pagesize)*pagesize
     len_page::Int = (offset-offset_page) + len
-    # Mmap the file
     p = ccall(:jl_mmap, Ptr{Void}, (Ptr{Void}, Csize_t, Cint, Cint, Cint, FileOffset), C_NULL, len_page, prot, flags, fd, offset_page)
     systemerror("memory mapping failed", reinterpret(Int,p) == -1)
-    # Also return a pointer that compensates for any adjustment in the offset
     return p, Int(offset-offset_page)
 end
 
@@ -595,7 +589,7 @@
 
 end
 
-@unix_only @deprecate mmap_array{T,N}(::Type{T}, dims::NTuple{N,Integer}, s::IO, offset=position(s)) mmap(s, T, dims, offset)
+@unix_only @deprecate mmap_array{T,N}(::Type{T}, dims::NTuple{N,Integer}, s::IO, offset=position(s)) mmap(s, Vector{T}, dims, offset)
 
 @windows_only begin
 type SharedMemSpec
@@ -611,10 +605,9 @@
     else
         a = s
     end
-    return mmap(a, T, dims, offset)
+    return mmap(a, Vector{T}, dims, offset)
 end
 end
 
 @deprecate mmap_bitarray{N}(::Type{Bool}, dims::NTuple{N,Integer}, s::IOStream, offset::FileOffset=position(s)) mmap(s, BitArray, dims, offset)
-@deprecate mmap_bitarray{N}(dims::NTuple{N,Integer}, s::IOStream, offset=position(s)) mmap(s, BitArray, dims, offset)
->>>>>>> 830ed84e
+@deprecate mmap_bitarray{N}(dims::NTuple{N,Integer}, s::IOStream, offset=position(s)) mmap(s, BitArray, dims, offset)